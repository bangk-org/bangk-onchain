--- conflicted
+++ resolved
@@ -3,11 +3,7 @@
 // Creation date: Sunday 09 June 2024
 // Author: Vincent Berthier <vincent.berthier@bangk.app>
 // -----
-<<<<<<< HEAD
 // Last modified: Monday 12 August 2024 @ 16:46:43
-=======
-// Last modified: Wednesday 31 July 2024 @ 21:19:35
->>>>>>> 53d78c1f
 // Modified by: Vincent Berthier
 // -----
 // Copyright © 2024 <Bangk> - All rights reserved
